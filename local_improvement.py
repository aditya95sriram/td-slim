--- conflicted
+++ resolved
@@ -14,7 +14,6 @@
 LOGGING = False
 SAVEFIG = False
 FIGCOUNTER = 0
-PICK_DEEPEST = False
 
 # optionally import wandb for logging purposes
 try:
@@ -227,21 +226,11 @@
                 queue.append(child)
         return desc
 
-    def get_depth(self, node):
-        """returns the virtual depth of a node (real depth + weight)"""
-        data = self.tree.nodes[node]
-        return data["depth"] + data.get("weight", 0)
-
     def extract_subtree(self, budget):
         """extract a subtree that fits the budget (prereq: annotate)"""
         data = self.tree.nodes
         feasible_root = None
-        if PICK_DEEPEST:
-            sorted_leaves = sorted(self.leaves, key=self.get_depth, reverse=True)
-        else:
-            sorted_leaves = self.leaves
-        for leaf in sorted_leaves:
-            # print(f"leaf: {leaf}, depth: {self.get_depth(leaf)}")
+        for leaf in self.leaves:
             node = leaf
             while True:
                 if node == self.root:
@@ -609,14 +598,11 @@
 parser = satencoding.parser
 parser.add_argument('-l', '--logging', action='store_true', help="Log run data to wandb")
 parser.add_argument('-b', '--budget', type=int, help="budget for local instances")
-parser.add_argument('-p', '--pick-deepest', action='store_true',
-                    help="If true, always pick subinstance containing deepest leaf, else pick arbitrarily")
 
 if __name__ == '__main__':
     args = parser.parse_args()
     print("got args", args)
     LOGGING = args.logging
-    PICK_DEEPEST = args.pick_deepest
     if args.instance is not None:
         filename = args.instance
     else:
@@ -636,11 +622,7 @@
     if LOGGING:
         basename = os.path.basename(filename)
         instance_type, instance_num = os.path.splitext(basename)[0].split("_")
-<<<<<<< HEAD
-        wandb.init(project="tdli-dl", tags=["workstation", instance_type])
-=======
         wandb.init(project="tdli-bvtom", tags=["workstation", instance_type])
->>>>>>> 9563d382
         wandb.config.instance_num = int(instance_num)
         wandb.config.filename = basename
         wandb.config.seed = RANDOM_SEED
